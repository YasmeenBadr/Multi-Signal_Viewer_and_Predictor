--- conflicted
+++ resolved
@@ -1,7 +1,3 @@
-# signals/ecg.py
-# Flask blueprint that streams ECG signals (12 leads) and predicts disease names.
-# It supports WFDB records in data1/ and uses the patient record defined in simple_ecg.py.
-
 import os
 import numpy as np
 import torch
@@ -19,7 +15,6 @@
     DATA_PATH = None
 
 ECG_BP = Blueprint("ecg", __name__, url_prefix="/ecg", template_folder="../templates")
-bp = ECG_BP
 
 DEVICE = torch.device("cuda" if torch.cuda.is_available() else "cpu")
 SIMPLE_MODEL_PATH = os.path.join(os.getcwd(), "simple_ecg_model.pt")
@@ -42,16 +37,12 @@
     "channels": None,
     "fs": 360,
     "pos": 0,
-<<<<<<< HEAD
-    "record_path": None
-=======
     "record_path": None,
     "prev_chunks": {},       # store previous chunk for XOR per channel
     "prev_chunks_raw": {},   # store previous raw float chunk per channel (for thresholded XOR)
     "recurrence_points": {},  # store cumulative points for recurrence plot
     "polar_points": {},       # store cumulative polar r-values per channel
     "pred_buffers": {}        # rolling buffers used for model prediction per channel
->>>>>>> 2d5f1499
 }
 
 DISPLAY_FS = 200
@@ -94,7 +85,31 @@
 model.eval()
 
 # -------------------------
-# Load ECG record (from DATA_PATH or fallback)
+# 2D CNN Model for recurrence colormap
+# -------------------------
+class Simple2DCNN(nn.Module):
+    def __init__(self):
+        super().__init__()
+        self.net = nn.Sequential(
+            nn.Conv2d(1, 8, kernel_size=3, padding=1),
+            nn.ReLU(),
+            nn.MaxPool2d(2),
+            nn.Conv2d(8, 16, kernel_size=3, padding=1),
+            nn.ReLU(),
+            nn.MaxPool2d(2),
+            nn.Flatten(),
+            nn.Linear(16*32*32, 32),
+            nn.ReLU(),
+            nn.Linear(32, 2)
+        )
+    def forward(self, x):
+        return self.net(x)
+
+model2d = Simple2DCNN().to(DEVICE)
+model2d.eval()
+
+# -------------------------
+# Load record
 # -------------------------
 def load_wfdb_record(record_base):
     rec = wfdb.rdrecord(record_base)
@@ -210,13 +225,14 @@
 # -------------------------
 def extract_diagnosis_from_hea(record_base):
     hea_path = record_base + ".hea"
-    if not os.path.exists(hea_path): return None
+    if not os.path.exists(hea_path):
+        return None
     try:
         with open(hea_path,"r",encoding="latin-1") as f:
             for line in f:
                 if line.startswith("#") and ("diagnosis" in line.lower() or "reason" in line.lower()):
-                    return line.strip("#").split(":", 1)[-1].strip()
-    except Exception:
+                    return line.strip("#").split(":",1)[-1].strip()
+    except:
         return None
     return None
 
@@ -238,24 +254,6 @@
         logits = model(x)
         probs = torch.softmax(logits, dim=-1).cpu().numpy()[0]
         idx = int(np.argmax(probs))
-<<<<<<< HEAD
-        label = DISEASE_CLASSES[idx]
-        desc = DISEASE_DESCRIPTIONS[label]
-
-        result = {
-            "label": label,
-            "prob": float(probs[idx]),
-            "description": desc
-        }
-
-        rec_base = _stream.get("record_path")
-        if label == "Abnormal" and rec_base:
-            disease_text = extract_diagnosis_from_hea(rec_base)
-            result["disease_name"] = disease_text if disease_text else "Unknown (check .hea)"
-        else:
-            result["disease_name"] = "None (Normal ECG)"
-        return result
-=======
     rec_base = _stream.get("record_path")
     disease_text = extract_diagnosis_from_hea(rec_base) if rec_base else None
     if disease_text and "healthy" in disease_text.lower():
@@ -278,7 +276,6 @@
     if label=="Abnormal":
         result["disease_name"] = disease_text if disease_text else "Unknown (check .hea)"
     return result
->>>>>>> 2d5f1499
 
 # -------------------------
 # Routes
@@ -338,6 +335,7 @@
     start = _stream["pos"]
     end = start + N
     total_len = _stream["signals"].shape[0]
+
     if end <= total_len:
         seg_block = _stream["signals"][start:end,:]
     else:
@@ -347,15 +345,6 @@
 
     _stream["pos"] = end % total_len
 
-<<<<<<< HEAD
-    # ✅ Combine selected leads for prediction (not just first)
-    if channels:
-        arr = np.mean(seg_block[:, channels], axis=1)
-    else:
-        arr = seg_block.mean(axis=1)
-
-    prediction = predict_signal(arr)
-=======
     # Prediction: accumulate a rolling buffer per channel and use a longer sequence
     # for prediction (model expects _model_seq_len samples). This gives the model
     # more context than the 1s seg_block and avoids trivial 'Normal' outputs.
@@ -411,18 +400,54 @@
             xor_out[ch] = np.zeros_like(curr_raw[::downsample_factor]).tolist()
         # store current raw chunk for next comparison
         _stream["prev_chunks_raw"][ch] = curr_raw.copy()
->>>>>>> 2d5f1499
-
-    # prepare output for plotting
-    downsample_factor = max(1, int(fs / DISPLAY_FS))
-    time_axis = (np.arange(0, seg_block.shape[0]) / fs)[::downsample_factor].tolist()
-    signals_out = {}
+
+    # ---- Polar plot ----
+    # polar_mode: 'fixed' => return current chunk angles and r-values for each selected channel
+    #             'cumulative' => return cumulative r-values across time for each channel
+    polar_mode = str(req.get("polar_mode", "fixed")).lower()
+    polar_out = {}
     for ch in channels:
-        if 0 <= ch < seg_block.shape[1]:
-            signals_out[str(ch)] = seg_block[::downsample_factor, ch].tolist()
+        sig = seg_block[:, ch]
+        Nsig = len(sig)
+        theta = np.linspace(0, 360, Nsig, endpoint=False)
+        r = (sig - np.min(sig)).tolist()
+        if polar_mode == "cumulative":
+            # initialize storage for channel
+            if ch not in _stream["polar_points"]:
+                _stream["polar_points"][ch] = {"r": [], "theta": []}
+            # extend cumulative list and cap to POLAR_MAX_POINTS
+            _stream["polar_points"][ch]["r"].extend(r)
+            _stream["polar_points"][ch]["theta"].extend(theta.tolist())
+            # cap length
+            if len(_stream["polar_points"][ch]["r"]) > POLAR_MAX_POINTS:
+                excess = len(_stream["polar_points"][ch]["r"]) - POLAR_MAX_POINTS
+                _stream["polar_points"][ch]["r"] = _stream["polar_points"][ch]["r"][excess:]
+                _stream["polar_points"][ch]["theta"] = _stream["polar_points"][ch]["theta"][excess:]
+            polar_out[str(ch)] = {"r": _stream["polar_points"][ch]["r"], "theta": _stream["polar_points"][ch]["theta"]}
+        else:
+            polar_out[str(ch)] = {"r": r, "theta": theta.tolist()}
+
+    # ---- Recurrence only if exactly 2 channels (unchanged behavior) ----
+    recurrence_scatter_data = {"x_vals": [], "y_vals": []}
+    colormap_data = None
+    if len(channels) == 2:
+        chX, chY = channels[0], channels[1]
+        if chX not in _stream["recurrence_points"]:
+            _stream["recurrence_points"][chX] = []
+        if chY not in _stream["recurrence_points"]:
+            _stream["recurrence_points"][chY] = []
+        _stream["recurrence_points"][chX].extend(seg_block[:, chX][::downsample_factor].tolist())
+        _stream["recurrence_points"][chY].extend(seg_block[:, chY][::downsample_factor].tolist())
+        recurrence_scatter_data["x_vals"] = _stream["recurrence_points"][chX]
+        recurrence_scatter_data["y_vals"] = _stream["recurrence_points"][chY]
+        colormap_data = np.stack([seg_block[:, chX], seg_block[:, chY]], axis=0).tolist()
 
     return jsonify({
         "time": time_axis,
         "signals": signals_out,
-        "prediction": prediction
+        "prediction": prediction,
+        "xor": xor_out,
+        "polar": polar_out,
+        "recurrence_scatter": recurrence_scatter_data,
+        "colormap": colormap_data
     })